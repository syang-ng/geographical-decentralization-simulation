--- conflicted
+++ resolved
@@ -22,11 +22,22 @@
 RELAY_PROFILES = [
     # Flashbots Relay, aws us-east-1, "Northern Virginia, USA" -- this is close to GCP us-east4, "Ashburn, Virginia, USA"
     {"unique_id": "Flashbots", "gcp_zone": "us-east4", "lat": 38.8951, "lon": -77.0364},
-    # UltraSound Relay, ovh roubaix, "Roubaix, France" -- this is close to GCP europe-west1, "St. Ghislain, Belgium"  
-    {"unique_id": "UltraSound EU", "gcp_zone": "europe-west1", "lat": 50.5039, "lon": 4.4699},
-    # UltraSound Relay, ovh vint hill, "Vint Hill, Virginia, USA" -- this is close to GCP us-east4, "Ashburn, Virginia, USA" 
-    {"unique_id": "UltraSound US", "gcp_zone": "us-east4", "lat": 38.8951, "lon": -77.0364},
+    # UltraSound Relay, ovh roubaix, "Roubaix, France" -- this is close to GCP europe-west1, "St. Ghislain, Belgium"
+    {
+        "unique_id": "UltraSound EU",
+        "gcp_zone": "europe-west1",
+        "lat": 50.5039,
+        "lon": 4.4699,
+    },
+    # UltraSound Relay, ovh vint hill, "Vint Hill, Virginia, USA" -- this is close to GCP us-east4, "Ashburn, Virginia, USA"
+    {
+        "unique_id": "UltraSound US",
+        "gcp_zone": "us-east4",
+        "lat": 38.8951,
+        "lon": -77.0364,
+    },
 ]
+
 
 class RelayAgent(Agent):
     """
@@ -569,14 +580,8 @@
             elif isinstance(agent, RelayAgent):
                 # Initialize the Relay Agent with UltraSound EU
                 agent.initialize_with_profile(
-                    RELAY_PROFILES[1] # Default to UltraSound EU relay profile
-                )
-<<<<<<< HEAD
-                agent.set_gcp_region("europe-west3")
-                agent.unique_id = "relay_agent"
-                agent.role = "relay_agent"
-=======
->>>>>>> 36f38d1a
+                    RELAY_PROFILES[1]  # Default to UltraSound EU relay profile
+                )
                 self.relay_agent = agent
             else:
                 continue
