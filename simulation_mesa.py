--- conflicted
+++ resolved
@@ -48,6 +48,14 @@
     def get_mev_offer(self):
         """Provides the current best MEV offer to a Proposer."""
         return self.current_mev_offer
+    
+    def get_mev_offer_at_time(self, time_ms):
+        """
+        Returns the MEV offer at a specific time in milliseconds.
+        This is useful for Proposers to query the Relay for MEV offers.
+        """
+        time_in_seconds = time_ms / 1000
+        return BASE_MEV_AMOUNT + time_in_seconds * MEV_INCREASE_PER_SECOND
 
     def step(self):
         """
@@ -130,11 +138,7 @@
         self.has_attested = False
         self.attested_to_proposer_block = False
         self.random_propose_time = -1  # Reset for next potential proposer role
-<<<<<<< HEAD
-        self.latency_threshold = -1 # Reset for next potential proposer role
-=======
         self.latency_threshold = -1  # Reset for next potential proposer role
->>>>>>> bdac10fd
 
     def set_position(self, position):
         """Sets the validator's position in the space."""
@@ -166,6 +170,9 @@
                 self.timing_strategy["min_delay_ms"],
                 self.timing_strategy["max_delay_ms"],
             )
+    
+    def calculate_latency_threshold(self):
+        """ Calculates the latency threshold for the Proposer based on its timing strategy. """
         if self.timing_strategy["type"] == "optimal_latency":
             # Calculate the latency threshold for optimal latency strategy
             to_relay_latency = self.network_latency_to_target
@@ -173,11 +180,7 @@
                 (ATTESTATION_THRESHOLD) * len(self.model.current_attesters)
             )
             relay_to_attester_latency = [
-<<<<<<< HEAD
-                a.network_latency_to_target + to_relay_latency
-=======
                 a.network_latency_to_target + 3 * to_relay_latency
->>>>>>> bdac10fd
                 for a in self.model.current_attesters
             ]
             sorted_latencies = sorted(relay_to_attester_latency)
@@ -185,10 +188,7 @@
                 ATTESTATION_TIME_MS
                 - sorted_latencies[required_attesters_for_supermajority]
             )
-<<<<<<< HEAD
-        
-=======
->>>>>>> bdac10fd
+
 
     def set_attester_role(
         self, relay_position, space_instance, proposer_is_optimized_latency=False
@@ -216,7 +216,7 @@
         Returns (should_propose, mev_offer_if_proposing)
         """
         if self.has_proposed_block:  # Already proposed or migrating, cannot act
-            return False, 0.0
+            return False, 0.0, 0
 
         # Q: We may need to reconsider this wrt the latency to the relay.
         # we can just say the marginal value of time is known hence everyone can compute it for themselves
@@ -225,13 +225,23 @@
 
         if self.timing_strategy["type"] == "fixed_delay":
             if current_slot_time_ms_inner >= self.timing_strategy["delay_ms"]:
-                return True, mev_offer
+                mev_offer = relay_agent_instance.get_mev_offer_at_time(
+                    self.timing_strategy["delay_ms"]
+                )
+                return True, mev_offer, self.timing_strategy["delay_ms"]
         elif self.timing_strategy["type"] == "threshold_and_max_delay":
             if (
                 mev_offer >= self.timing_strategy["mev_threshold"]
                 or current_slot_time_ms_inner >= self.timing_strategy["max_delay_ms"]
             ):
-                return True, mev_offer
+                proposed_time_ms = min(
+                    current_slot_time_ms_inner,
+                    self.timing_strategy["max_delay_ms"],
+                )
+                mev_offer = relay_agent_instance.get_mev_offer_at_time(
+                    proposed_time_ms
+                )
+                return True, mev_offer, proposed_time_ms
         elif self.timing_strategy["type"] == "random_delay":
             if (
                 self.random_propose_time == -1
@@ -241,7 +251,10 @@
                     self.timing_strategy["max_delay_ms"],
                 )
             if current_slot_time_ms_inner >= self.random_propose_time:
-                return True, mev_offer
+                mev_offer = relay_agent_instance.get_mev_offer_at_time(
+                    self.random_propose_time
+                )
+                return True, mev_offer, self.random_propose_time
         elif (
             self.timing_strategy["type"] == "optimal_latency"
         ):  # The proposer knows its latency is optimized
@@ -249,9 +262,12 @@
                 current_slot_time_ms_inner <= self.latency_threshold
                 and current_slot_time_ms_inner + TIME_GRANULARITY_MS > self.latency_threshold
             ):
-                return True, mev_offer
-
-        return False, 0.0
+                mev_offer = relay_agent_instance.get_mev_offer_at_time(
+                    self.latency_threshold
+                )
+                return True, mev_offer, self.latency_threshold
+
+        return False, 0.0, 0
 
     def propose_block(self, current_slot_time_ms_inner, mev_offer):
         """Executes the block proposal action for the Proposer."""
@@ -282,7 +298,7 @@
         # i.e., an attester should not attest if it knows that the block is not getting enough attestations
         if current_slot_time_ms_inner >= ATTESTATION_TIME_MS:
             # According to the current MEV-Boost auctions, the relay broadcasts the block
-            # Todo: the proposer also broadcasts its block, which might be closer to some validators
+            # TODO: the proposer also broadcasts its block, which might be closer to some validators
             block_arrival_at_this_attester_ms = (
                 block_proposed_time_ms + relay_to_attester_latency
             )
@@ -391,11 +407,11 @@
             return
 
         if self.role == "proposer":
-            should_propose, mev_offer = self.decide_and_propose(
+            should_propose, mev_offer, proposed_time = self.decide_and_propose(
                 current_slot_time_ms_inner, self.model.relay_agent
             )
             if should_propose:
-                self.propose_block(current_slot_time_ms_inner, mev_offer)
+                self.propose_block(proposed_time, mev_offer)
         elif self.role == "attester":
             # Attesters need to know the proposer's block proposed time and their latency to the relay
             proposer_agent = self.model.get_current_proposer_agent()
@@ -405,7 +421,7 @@
                     proposer_agent.proposed_time_ms,
                     self.network_latency_to_target,
                 )
-
+    
 
 # --- MEVBoostModel Class ---
 
@@ -545,6 +561,11 @@
 
         # Randomly select a Proposer from available validators
         self.current_proposer_agent = random.choice(available_validators)
+        # Set the Proposer's role and prepare for the slot
+        self.current_proposer_agent.set_proposer_role(
+            self.relay_agent.position, self.space
+        )
+        self.current_proposer_agent.decide_to_migrate()  # Check if proposer should migrate
         # Set Attesters and calculate their specific latencies from the Relay
         self.current_attesters = [
             v
@@ -557,20 +578,7 @@
                 self.space,
                 self.proposer_has_optimized_latency,
             )
-        # Set the Proposer's role and prepare for the slot
-        # The order is important: Proposer must be set after Attesters since it needs to know the attesters' latencies
-        self.current_proposer_agent.set_proposer_role(
-            self.relay_agent.position, self.space
-        )
-        self.current_proposer_agent.decide_to_migrate()  # Check if proposer should migrate
-
-        # Set the Proposer's role and prepare for the slot
-        # The order is important: Proposer must be set after Attesters since it needs to know the attesters' latencies
-        self.current_proposer_agent.set_proposer_role(
-            self.relay_agent.position, self.space
-        )
-        self.current_proposer_agent.decide_to_migrate()  # Check if proposer should migrate
-
+        self.current_proposer_agent.calculate_latency_threshold()
         # Reset relay's MEV offer for the new slot start
         self.relay_agent.update_mev_offer()
 
